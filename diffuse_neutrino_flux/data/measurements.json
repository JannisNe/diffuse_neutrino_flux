--- conflicted
+++ resolved
@@ -90,8 +90,19 @@
     "diffusify": true
   },
 
-<<<<<<< HEAD
-  "txs0506":
+  "gp_pi0":
+  {
+    "class": "SinglePowerLaw",
+    "best_fit_parameters": [2.7, 21.8e-19],
+    "reference_energy_gev": 1e5,
+    "energy_range_gev": [8.9e2, 6.7e4],
+    "year": 2021,
+    "contour_file68": "gp_pi0_contour68.csv",
+    "journal": "ApJ 891",
+    "diffusify": true
+  }
+  
+    "txs0506":
   {
     "class": "SinglePowerLaw",
     "best_fit_parameters": [2.0, 0.8e-19],
@@ -101,17 +112,6 @@
     "csv_kwargs": {"delimiter": ";", "decimal": ","},
     "year": 2018,
     "journal": "Science 361",
-=======
-  "gp_pi0":
-  {
-    "class": "SinglePowerLaw",
-    "best_fit_parameters": [2.7, 21.8e-19],
-    "reference_energy_gev": 1e5,
-    "energy_range_gev": [8.9e2, 6.7e4],
-    "year": 2021,
-    "contour_file68": "gp_pi0_contour68.csv",
-    "journal": "ApJ 891",
->>>>>>> c4c2ee3c
     "diffusify": true
   }
 }